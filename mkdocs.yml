site_name: etl4s
site_url: https://matthieucourt.xyz/etl4s
theme:
  name: material
  logo: assets/etl4s-logo.png
  favicon: assets/etl4s-logo.png
  font:
    text: Inter
    code: JetBrains Mono
  palette:
    - media: "(prefers-color-scheme: light)"
      scheme: default
      primary: teal
      accent: deep purple
      toggle:
        icon: material/toggle-switch
        name: Switch to dark mode
    - media: "(prefers-color-scheme: dark)"
      scheme: slate
      primary: deep purple
      accent: teal
      toggle:
        icon: material/toggle-switch-off-outline
        name: Switch to light mode
  features:
    - content.code.copy
    - content.code.annotate
    - navigation.instant
    - navigation.tracking
    - navigation.top
nav:
  - Home: index.md
  - Installation: installation.md
  - Core Concepts: core-concepts.md
  - Your First Pipeline: first-pipeline.md
  - Operators: operators.md
  - Configuration: config.md
  - Parallel Execution: tasks.md
  - Handling failures: failures.md
  - Side Outputs: logs.md
  - Tracing: trace.md
<<<<<<< HEAD
  - Lineage: lineage.md
  - Telemetry: opentelemetry.md
=======
  - Telemetry: opentelemetry.md
  - Lineage Diagrams: lineage.md
  - Configuration: config.md
>>>>>>> b92b58b7
  - Testing: testing.md
  - Examples: examples.md
markdown_extensions:
  - pymdownx.highlight:
      anchor_linenums: true
      use_pygments: true
      pygments_lang_class: true
      linenums_style: pymdownx-inline
      auto_title: false
      line_spans: __span
  - pymdownx.superfences:
      custom_fences:
        - name: mermaid
          class: mermaid
          format: !!python/name:pymdownx.superfences.fence_code_format
  - pymdownx.inlinehilite
  - attr_list
  - md_in_html
  - toc:
      permalink: true
      toc_depth: 3
repo_name: mattlianje/etl4s
repo_url: https://github.com/mattlianje/etl4s
extra:
  generator: false
  social:
    - icon: fontawesome/brands/github
      link: https://github.com/mattlianje/etl4s

extra_css:
  - stylesheets/extra.css<|MERGE_RESOLUTION|>--- conflicted
+++ resolved
@@ -39,14 +39,8 @@
   - Handling failures: failures.md
   - Side Outputs: logs.md
   - Tracing: trace.md
-<<<<<<< HEAD
-  - Lineage: lineage.md
+  - Lineage Diagrams: lineage.md
   - Telemetry: opentelemetry.md
-=======
-  - Telemetry: opentelemetry.md
-  - Lineage Diagrams: lineage.md
-  - Configuration: config.md
->>>>>>> b92b58b7
   - Testing: testing.md
   - Examples: examples.md
 markdown_extensions:
