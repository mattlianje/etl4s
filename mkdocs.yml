--- conflicted
+++ resolved
@@ -26,7 +26,6 @@
     - navigation.footer
 nav:
   - Home: index.md
-<<<<<<< HEAD
   - Getting Started:
     - Installation: installation.md
     - Your First Pipeline: first-pipeline.md
@@ -40,7 +39,6 @@
     - Tracing: trace.md
     - Telemetry: opentelemetry.md
     - Lineage Diagrams: lineage.md
-    - Side Outputs: logs.md
     - Ensurers: validation.md
     - Testing: testing.md
   - Examples:
@@ -50,23 +48,6 @@
   - Advanced: advanced.md
   - Philosophy: philosophy.md
   - FAQ: faq.md
-=======
-  - Installation: installation.md
-  - Core Concepts: core-concepts.md
-  - Your First Pipeline: first-pipeline.md
-  - Operators: operators.md
-  - Conditional Branching: branching.md
-  - Configuration: config.md
-  - Parallel Execution: tasks.md
-  - Handling failures: failures.md
-  - Ensurers: validation.md
-  - Side Outputs: logs.md
-  - Tracing: trace.md
-  - Lineage Diagrams: lineage.md
-  - Telemetry: opentelemetry.md
-  - Testing: testing.md
-  - Examples: examples.md
->>>>>>> 4df36ba5
 markdown_extensions:
   - admonition
   - pymdownx.details
